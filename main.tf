--- conflicted
+++ resolved
@@ -20,14 +20,10 @@
   runtime          = "python3.8"
   timeout          = "500" #seconds
   environment = {
-<<<<<<< HEAD
     SNS_TOPIC          = var.sns_topic_arn
     ENABLE_AUTO_EXPIRE = var.enable_auto_expire
-=======
-    SNS_TOPIC      = var.sns_topic_arn
-    EXPIRATION_AGE = var.expiration_age
-    WARNING_AGE    = var.warning_age
->>>>>>> df3a1277
+    EXPIRATION_AGE     = var.expiration_age
+    WARNING_AGE        = var.warning_age
   }
 }
 
