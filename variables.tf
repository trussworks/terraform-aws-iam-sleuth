variable "schedule" {
  default     = "cron(0 18 ? * MON-FRI *)"
  type        = string
  description = "Schedule to run the audit. Default daily between M-F at 18:00 UTC"
}

variable "sns_topic_arn" {
  type        = string
  description = "SNS topic to send messages to, to be routed to slack-notify"
  default     = ""
}

<<<<<<< HEAD
variable "allow_auto_expire" {
  type        = bool
  description = "A switch to turn off/on the lambda's ability to auto expire keys"
  default     = true
=======
variable "expiration_age" {
  type        = number
  description = "The age (in days) at which the keys will be considered expired and will expire if auto disable is turned on."
  default     = 90
}

variable "warning_age" {
  type        = string
  description = "The age (in days) at which the keys will be considered old and the associated user will start to receive warnings."
  default     = 80
>>>>>>> df3a1277
}<|MERGE_RESOLUTION|>--- conflicted
+++ resolved
@@ -10,12 +10,12 @@
   default     = ""
 }
 
-<<<<<<< HEAD
 variable "allow_auto_expire" {
   type        = bool
   description = "A switch to turn off/on the lambda's ability to auto expire keys"
   default     = true
-=======
+}
+
 variable "expiration_age" {
   type        = number
   description = "The age (in days) at which the keys will be considered expired and will expire if auto disable is turned on."
@@ -26,5 +26,4 @@
   type        = string
   description = "The age (in days) at which the keys will be considered old and the associated user will start to receive warnings."
   default     = 80
->>>>>>> df3a1277
 }