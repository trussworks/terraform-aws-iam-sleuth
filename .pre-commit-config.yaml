repos:
  - repo: https://github.com/pre-commit/pre-commit-hooks
    rev: v4.4.0
    hooks:
      - id: check-json
      - id: check-merge-conflict
      - id: check-yaml
      - id: detect-private-key
      - id: pretty-format-json
        args:
          - --autofix
      - id: trailing-whitespace
      - id: check-symlinks
      - id: end-of-file-fixer
      - id: mixed-line-ending

  - repo: https://github.com/executablebooks/mdformat
    rev: 0.7.16
    hooks:
      - id: mdformat
        additional_dependencies:
          - mdformat-gfm
          - mdformat-toc
        # mdformat fights with terraform_docs
        exclude: README.m(ark)?d(own)?

  - repo: https://github.com/igorshubovych/markdownlint-cli
    rev: v0.33.0
<<<<<<< HEAD
    hooks:
      - id: markdownlint

  - repo: https://github.com/detailyang/pre-commit-shell
    rev: 1.0.5
    hooks:
      - id: shell-lint

  - repo: https://github.com/terraform-docs/terraform-docs
    rev: "v0.16.0"
    hooks:
      - id: terraform-docs-go
        args: ["markdown", "table", "--output-file", "README.md", "."]

  - repo: https://github.com/antonbabenko/pre-commit-terraform
    rev: v1.77.1
    hooks:
      - id: terraform_fmt
=======
    hooks:
      - id: markdownlint

  - repo: https://github.com/shellcheck-py/shellcheck-py
    rev: v0.9.0.2
    hooks:
      - id: shellcheck
>>>>>>> 110ff5e4
<|MERGE_RESOLUTION|>--- conflicted
+++ resolved
@@ -26,14 +26,13 @@
 
   - repo: https://github.com/igorshubovych/markdownlint-cli
     rev: v0.33.0
-<<<<<<< HEAD
     hooks:
       - id: markdownlint
 
-  - repo: https://github.com/detailyang/pre-commit-shell
-    rev: 1.0.5
+  - repo: https://github.com/shellcheck-py/shellcheck-py
+    rev: v0.9.0.2
     hooks:
-      - id: shell-lint
+      - id: shellcheck
 
   - repo: https://github.com/terraform-docs/terraform-docs
     rev: "v0.16.0"
@@ -44,13 +43,4 @@
   - repo: https://github.com/antonbabenko/pre-commit-terraform
     rev: v1.77.1
     hooks:
-      - id: terraform_fmt
-=======
-    hooks:
-      - id: markdownlint
-
-  - repo: https://github.com/shellcheck-py/shellcheck-py
-    rev: v0.9.0.2
-    hooks:
-      - id: shellcheck
->>>>>>> 110ff5e4
+      - id: terraform_fmt