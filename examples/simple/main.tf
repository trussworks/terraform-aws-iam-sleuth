--- conflicted
+++ resolved
@@ -2,17 +2,11 @@
   name = "slack-events-topic"
 }
 
-<<<<<<< HEAD
-module iam_sleuth {
-  source             = "../.."
-  sns_topic_arn      = aws_sns_topic.slack_events.arn
-  enable_auto_expire = false
-=======
 module "iam_sleuth_with_sns_topic" {
   source = "../.."
 
-  sns_topic_arn  = aws_sns_topic.slack_events.arn
-  expiration_age = 120
-  warning_age    = 10
->>>>>>> df3a1277
+  sns_topic_arn      = aws_sns_topic.slack_events.arn
+  expiration_age     = 120
+  warning_age        = 10
+  enable_auto_expire = false
 }