import datetime as dt
import json
import logging
import os


from pythonjsonlogger import jsonlogger
from tabulate import tabulate

from sleuth.services import get_iam_users, disable_key, send_slack_message, send_sns_message, prepare_slack_message, prepare_sns_message

LOGGER = logging.getLogger('sleuth')

class Key():
    username = ""
    key_id = ""
    created = None
    status = ""
    audit_state = None

    age = 0
    valid_for = 0

    def __init__(self, username, key_id, status, created):
        self.username = username
        self.key_id = key_id
        self.status = status
        self.created = created

        self.age = (dt.datetime.now(dt.timezone.utc) - self.created).days

    def audit(self, rotate_age, expire_age):
        """
        Audits the key and sets the status state based on key age

        Note if the key is below rotate the audit_state=good. If the key is disabled will be marked as disabled.

        Parameters:
        rotate (int): Age key must be before audit_state=old
        expire (int): Age key must be before audit_state=expire

        Returns:
        None
        """
        assert(rotate_age < expire_age)

        # set the valid_for in the object
        self.valid_for = expire_age - self.age

        # lets audit the age
        if self.age < rotate_age:
            self.audit_state = 'good'
        if self.age >= rotate_age and self.age < expire_age:
            self.audit_state = 'old'
        if self.age >= expire_age:
            self.audit_state = 'expire'
        if self.status == 'Inactive' and os.environ['ENABLE_AUTO_EXPIRE'] == 'true':
            self.audit_state = 'disabled'


class User():
    username = ""
    user_id = ""
    slack_id = ""
    keys = []

    def __init__(self, user_id, username, slack_id=None):
        self.user_id = user_id
        self.username = username
        self.slack_id = slack_id

    def audit(self, rotate=80, expire=90):
        for k in self.keys:
            k.audit(rotate, expire)

def print_key_report(users):
    """Prints table of report

    Parameters:
    users(list): Users with key related information

    Returns:
    None
    """

    tbl_data = []

    for u in users:
        for k in u.keys:
            tbl_data.append([
                u.username,
                u.slack_id,
                k.key_id,
                k.audit_state,
                k.age
            ])

    print(tabulate(tbl_data, headers=['UserName', 'Slack ID', 'Key ID', 'Status', 'Age in Days']))


def audit():
    LOGGER.info('Sleuth running')
    iam_users = get_iam_users()


    # lets audit keys so the ages and state are set
    for u in iam_users:
        u.audit(int(os.environ['WARNING_AGE']), int(os.environ['EXPIRATION_AGE']))

    #mainly for debugging
    print_key_report(iam_users)

    # lets disabled expired keys and build list of old and expired for slack
    if 'ENABLE_AUTO_EXPIRE' in os.environ and os.environ['ENABLE_AUTO_EXPIRE'] == 'true':
        for u in iam_users:
            for k in u.keys:
                if k.audit_state == 'expire':
                    disable_key(k, u.username)

    if ('SNS_TOPIC' not in os.environ and 'SLACK_URL' not in os.environ) or (os.environ['SNS_TOPIC'] == "" and os.environ['SLACK_URL'] == ""):
        LOGGER.warn('No notification settings set, please set SNS_TOPIC or SLACK_URL envar!')

    # lets assemble and send slack msg
    if 'SNS_TOPIC' in os.environ and os.environ['SNS_TOPIC'] != "":
        if 'SNS_MESSAGE' not in os.environ or os.environ['SNS_MESSAGE'] == "":
            LOGGER.warn('No message set for sns topic, please set SNS_MESSAGE envar!')
        LOGGER.info('Detected SNS setting so preparing and sending message via SNS')
        send_to_slack, slack_msg = prepare_sns_message(iam_users)

        if send_to_slack:
            send_sns_message(os.environ['SNS_TOPIC'], slack_msg)
        else:
            LOGGER.info('Nothing to report')


<<<<<<< HEAD
    if 'SLACK_URL' in os.environ:
        if 'SLACK_MESSAGE_TITLE' not in os.environ or 'SLACK_MESSAGE_TEXT' in os.environ:
            LOGGER.warn('No message set for slack, please set SLACK_MESSAGE_TITLE and SLACK_MESSAGE_TEXT envars!')
=======
    if 'SLACK_URL' in os.environ and 'SLACK_URL' != "":
        if ('SLACK_MESSAGE_TITLE' not in os.environ or 'SLACK_MESSAGE_TEXT' not in os.environ) or (os.environ['SLACK_MESSAGE_TITLE'] == "" or os.environ['SLACK_MESSAGE_TEXT'] == ""):
            LOGGER.warn('No message set for slack, please set SLACK_MESSAGE_TILE and SLACK_MESSAGE_TEXT envars!')
>>>>>>> 719c671b
        LOGGER.info('Using direct Slack API')
        # lets assemble the slack message
        send_to_slack, slack_msg = prepare_slack_message(iam_users)

        if send_to_slack:
            send_slack_message(os.environ['SLACK_URL'], slack_msg)
        else:
            LOGGER.info('Nothing to report')<|MERGE_RESOLUTION|>--- conflicted
+++ resolved
@@ -133,15 +133,9 @@
             LOGGER.info('Nothing to report')
 
 
-<<<<<<< HEAD
-    if 'SLACK_URL' in os.environ:
-        if 'SLACK_MESSAGE_TITLE' not in os.environ or 'SLACK_MESSAGE_TEXT' in os.environ:
-            LOGGER.warn('No message set for slack, please set SLACK_MESSAGE_TITLE and SLACK_MESSAGE_TEXT envars!')
-=======
     if 'SLACK_URL' in os.environ and 'SLACK_URL' != "":
         if ('SLACK_MESSAGE_TITLE' not in os.environ or 'SLACK_MESSAGE_TEXT' not in os.environ) or (os.environ['SLACK_MESSAGE_TITLE'] == "" or os.environ['SLACK_MESSAGE_TEXT'] == ""):
             LOGGER.warn('No message set for slack, please set SLACK_MESSAGE_TILE and SLACK_MESSAGE_TEXT envars!')
->>>>>>> 719c671b
         LOGGER.info('Using direct Slack API')
         # lets assemble the slack message
         send_to_slack, slack_msg = prepare_slack_message(iam_users)
